var request = require('request');
var FeatureStoreEventWrapper = require('./feature_store_event_wrapper');
var InMemoryFeatureStore = require('./feature_store');
var RedisFeatureStore = require('./redis_feature_store');
var Requestor = require('./requestor');
var EventEmitter = require('events').EventEmitter;
var PollingProcessor = require('./polling');
var StreamingProcessor = require('./streaming');
var evaluate = require('./evaluate_flag');
var tunnel = require('tunnel');
var winston = require('winston');
var crypto = require('crypto');
var async = require('async');
var errors = require('./errors');
var package_json = require('./package.json');

/**
 * Wrap a promise to invoke an optional callback upon resolution or rejection.
 * 
 * This function assumes the callback follows the Node.js callback type: (err, value) => void
 * 
 * If a callback is provided:
 *   - if the promise is resolved, invoke the callback with (null, value)
 *   - if the promise is rejected, invoke the callback with (error, null)
 * 
 * @param {Promise<any>} promise 
 * @param {Function} callback 
 * @returns Promise<any>
 */
function wrapPromiseCallback(promise, callback) {
  if (callback) {
    return promise.then(
      function(value) {
        setTimeout(function() { callback(null, value); }, 0);
      },
      function(error) {
        setTimeout(function() { callback(error, null); }, 0);
      }
    );
  }

  return promise;
}

function createErrorReporter(emitter, logger) {
  return function(error) {
    if (!error) {
      return;
    }

    if (emitter.listenerCount('error')) {
      emitter.emit('error', error);
    } else {
      logger.error(error);
    }
  };
}

global.setImmediate = global.setImmediate || process.nextTick.bind(process);

var new_client = function(sdk_key, config) {
  var client = new EventEmitter(),
      init_complete = false,
      queue = [],
      requestor,
      update_processor;

  config = config || {};
  config.user_agent = 'NodeJSClient/' + package_json.version;

  config.base_uri = (config.base_uri || 'https://app.launchdarkly.com').replace(/\/+$/, "");
  config.stream_uri = (config.stream_uri || 'https://stream.launchdarkly.com').replace(/\/+$/, "");
  config.events_uri = (config.events_uri || 'https://events.launchdarkly.com').replace(/\/+$/, "");
  config.stream = (typeof config.stream === 'undefined') ? true : config.stream;
  config.timeout = config.timeout || 5;
  config.capacity = config.capacity || 1000;
  config.flush_interval = config.flush_interval || 5;
  config.poll_interval = config.poll_interval > 1 ? config.poll_interval : 1;
  // Initialize global tunnel if proxy options are set
  if (config.proxy_host && config.proxy_port ) {
    config.proxy_agent = create_proxy_agent(config);
  }
  config.logger = (config.logger ||
    new winston.Logger({
<<<<<<< HEAD
      level: 'info',
=======
      level: 'debug',
>>>>>>> 6b36e1d5
      transports: [
        new (winston.transports.Console)(({
          formatter: function(options) {
            return '[LaunchDarkly] ' + (options.message ? options.message : '');
          }
        })),
      ]
    })
  );

  var featureStore = config.feature_store || InMemoryFeatureStore();
  config.feature_store = FeatureStoreEventWrapper(featureStore, client);

  var maybeReportError = createErrorReporter(client, config.logger);

  if (!sdk_key && !config.offline) {
    throw new Error("You must configure the client with an SDK key");
  }

  if (!config.use_ldd && !config.offline) {
    requestor = Requestor(sdk_key, config);

    if (config.stream) {
      config.logger.info("Initializing stream processor to receive feature flag updates");
      update_processor = StreamingProcessor(sdk_key, config, requestor);
    } else {
      config.logger.info("Initializing polling processor to receive feature flag updates");
      update_processor = PollingProcessor(config, requestor);
    }
    update_processor.start(function(err) {
      if (err) {
        var error;
        if ((err.status && err.status === 401) || (err.code && err.code === 401)) {
          error = new Error("Authentication failed. Double check your SDK key.");
        } else {
          error = err;
        }

        maybeReportError(error);
      } else if (!init_complete) {
        init_complete = true;
        client.emit('ready');
      }
    });
  } else {
    process.nextTick(function() {
      init_complete = true;
      client.emit('ready');
    });
  }

  client.initialized = function() {
    return init_complete;
  }

  client.waitUntilReady = function() {
    return new Promise(function(resolve) {
      client.once('ready', resolve);
    });
  };

  client.variation = function(key, user, default_val, callback) {
    return wrapPromiseCallback(new Promise(function(resolve, reject) {
      sanitize_user(user);
      var variationErr;

      if (this.is_offline()) {
        config.logger.info("Variation called in offline mode. Returning default value.");
        return resolve(default_val);
      }

      else if (!key) {
        variationErr = new errors.LDClientError('No feature flag key specified. Returning default value.');
        maybeReportError(variationError);
        send_flag_event(key, user, default_val, default_val);
        return resolve(default_val);
      }

      else if (!user) {
        variationErr = new errors.LDClientError('No user specified. Returning default value.');
        maybeReportError(variationErr);
        send_flag_event(key, user, default_val, default_val);
        return resolve(default_val);
      }

<<<<<<< HEAD
    if (!init_complete) {
      variationErr = new errors.LDClientError("Variation called before LaunchDarkly client initialization completed (did you wait for the 'ready' event?)");
      maybeReportError(variationErr);
      send_flag_event(key, user, default_val, default_val);
      cb(variationErr, default_val);
      return;
    }
=======
      else if (user.key === "") {
        config.logger.warn("User key is blank. Flag evaluation will proceed, but the user will not be stored in LaunchDarkly");
      }
>>>>>>> 6b36e1d5

      if (!init_complete) {
        variationErr = new errors.LDClientError("Variation called before LaunchDarkly client initialization completed (did you wait for the 'ready' event?)");
        maybeReportError(variationErr);
        send_flag_event(key, user, default_val, default_val);
        return resolve(default_val);
      }

      config.feature_store.get(key, function(flag) {
        evaluate.evaluate(flag, user, config.feature_store, function(err, result, events) {
          var i;
          var version = flag ? flag.version : null;

          if (err) {
            maybeReportError(new errors.LDClientError('Encountered error evaluating feature flag:' + (err.message ? (': ' + err.message) : err)));
          }

<<<<<<< HEAD
        if (result === null) {
          config.logger.debug("[LaunchDarkly] Result value is null in variation");
          send_flag_event(key, user, default_val, default_val, version);
          cb(null, default_val);
          return;
        } else {
          send_flag_event(key, user, result, default_val, version);
          cb(null, result);
          return;
        }
=======
          // Send off any events associated with evaluating prerequisites. The events
          // have already been constructed, so we just have to push them onto the queue.
          if (events) {
            for (i = 0; i < events.length; i++) {
              enqueue(events[i]);
            }
          }

          if (result === null) {
            config.logger.debug("Result value is null in variation");
            send_flag_event(key, user, default_val, default_val, version);
            return resolve(default_val);
          } else {
            send_flag_event(key, user, result, default_val, version);
            return resolve(result);
          }               
        });
>>>>>>> 6b36e1d5
      });
    }.bind(this)), callback);
  }

  client.toggle = function(key, user, default_val, callback) {
    config.logger.warn("toggle() is deprecated. Call 'variation' instead");
    return client.variation(key, user, default_val, callback);
  }

  client.all_flags = function(user, callback) {
    return wrapPromiseCallback(new Promise(function(resolve, reject) {
      sanitize_user(user);
      var results = {};

      if (this.is_offline() || !user) {
        config.logger.info("all_flags() called in offline mode. Returning empty map.");
        return resolve({});
      }

      config.feature_store.all(function(flags) {
        async.forEachOf(flags, function(flag, key, iteratee_cb) {
          // At the moment, we don't send any events here
          evaluate.evaluate(flag, user, config.feature_store, function(err, result, events) {
            results[key] = result;
            iteratee_cb(null);
          })
        }, function(err) {
          return err ? reject(err) : resolve(results);
        });
      });
    }.bind(this)), callback);
  }

  client.secure_mode_hash = function(user) {
    var hmac = crypto.createHmac('sha256', sdk_key);
    hmac.update(user.key);
    return hmac.digest('hex');
  }

  client.close = function() {
    if (update_processor) {
      update_processor.close();
    }
    config.feature_store.close();
  }

  client.is_offline = function() {
    return config.offline;
  }

  client.track = function(eventName, user, data) {
    sanitize_user(user);
    var event = {"key": eventName,
                "user": user,
                "kind": "custom",
                "creationDate": new Date().getTime()};

    if (data) {
      event.data = data;
    }

    enqueue(event);
  };

  client.identify = function(user) {
    sanitize_user(user);
    var event = {"key": user.key,
                 "kind": "identify",
                 "user": user,
                 "creationDate": new Date().getTime()};
    enqueue(event);
  };

  client.flush = function(callback) {
    return wrapPromiseCallback(new Promise(function(resolve, reject) {
      var worklist;
      if (!queue.length) {
        resolve();
      }

      worklist = queue.slice(0);
      queue = [];

      config.logger.debug("Flushing %d events", worklist.length);

      request({
        method: "POST",
        url: config.events_uri + '/bulk',
        headers: {
          'Authorization': sdk_key,
          'User-Agent': config.user_agent
        },
        json: true,
        body: worklist,
        timeout: config.timeout * 1000,
        agent: config.proxy_agent
      }).on('response', resolve)
        .on('error', reject);
    }.bind(this)), callback);
  };

  function enqueue(event) {
    if (config.offline) {
      return;
    }

    config.logger.debug("Sending flag event", JSON.stringify(event));
    queue.push(event);

    if (queue.length >= config.capacity) {
      client.flush();
    }
  }

  function send_flag_event(key, user, value, default_val, version) {
    var event = evaluate.create_flag_event(key, user, value, default_val, version);
    enqueue(event);
  }

  // TODO keep the reference and stop flushing after close
  setInterval(client.flush.bind(client), config.flush_interval * 1000).unref();

  return client;
};

module.exports = {
  init: new_client,
  RedisFeatureStore: RedisFeatureStore,
  errors: errors
};


function create_proxy_agent(config) {
  var options = {
    proxy: {
      host: config.proxy_host,
      port: config.proxy_port,
      proxyAuth: config.proxy_auth
    }
  };

  if (config.proxy_scheme === 'https') {
    if (!config.base_uri || config.base_uri.startsWith('https')) {
     return tunnel.httpsOverHttps(options);
    } else {
      return tunnel.httpOverHttps(options);
    }
  } else if (!config.base_uri || config.base_uri.startsWith('https')) {
    return tunnel.httpsOverHttp(options);
  } else {
    return tunnel.httpOverHttp(options);
  }
}


function sanitize_user(u) {
  if (!u) {
    return;
  }
  if (u['key']) {
    u['key'] = u['key'].toString();
  }
}<|MERGE_RESOLUTION|>--- conflicted
+++ resolved
@@ -82,11 +82,7 @@
   }
   config.logger = (config.logger ||
     new winston.Logger({
-<<<<<<< HEAD
       level: 'info',
-=======
-      level: 'debug',
->>>>>>> 6b36e1d5
       transports: [
         new (winston.transports.Console)(({
           formatter: function(options) {
@@ -171,20 +167,10 @@
         send_flag_event(key, user, default_val, default_val);
         return resolve(default_val);
       }
-
-<<<<<<< HEAD
-    if (!init_complete) {
-      variationErr = new errors.LDClientError("Variation called before LaunchDarkly client initialization completed (did you wait for the 'ready' event?)");
-      maybeReportError(variationErr);
-      send_flag_event(key, user, default_val, default_val);
-      cb(variationErr, default_val);
-      return;
-    }
-=======
+      
       else if (user.key === "") {
         config.logger.warn("User key is blank. Flag evaluation will proceed, but the user will not be stored in LaunchDarkly");
       }
->>>>>>> 6b36e1d5
 
       if (!init_complete) {
         variationErr = new errors.LDClientError("Variation called before LaunchDarkly client initialization completed (did you wait for the 'ready' event?)");
@@ -202,18 +188,6 @@
             maybeReportError(new errors.LDClientError('Encountered error evaluating feature flag:' + (err.message ? (': ' + err.message) : err)));
           }
 
-<<<<<<< HEAD
-        if (result === null) {
-          config.logger.debug("[LaunchDarkly] Result value is null in variation");
-          send_flag_event(key, user, default_val, default_val, version);
-          cb(null, default_val);
-          return;
-        } else {
-          send_flag_event(key, user, result, default_val, version);
-          cb(null, result);
-          return;
-        }
-=======
           // Send off any events associated with evaluating prerequisites. The events
           // have already been constructed, so we just have to push them onto the queue.
           if (events) {
@@ -231,7 +205,6 @@
             return resolve(result);
           }               
         });
->>>>>>> 6b36e1d5
       });
     }.bind(this)), callback);
   }
