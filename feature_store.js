var dataKind = require('./versioned_data_kind');

// An in-memory store with an async interface.
// It's async as other implementations (e.g. the RedisFeatureStore)
// may be async, and we want to retain interface compatibility.
var noop = function(){};
function InMemoryFeatureStore() {
  var store = {allData:{}};

  store.get = function(kind, key, cb) {
    cb = cb || noop;
    var items = this.allData[kind.namespace] || {};
    if (Object.hasOwnProperty.call(items, key)) {
      var item = items[key];

      if (!item || item.deleted) {
        cb(null);
      } else {
        cb(clone(item));
      }
    } else {
      cb (null);
    }
  }

  store.all = function(kind, cb) {
    cb = cb || noop;
    var results = {};
    var items = this.allData[kind.namespace] || {};

    for (var key in items) {
      if (Object.hasOwnProperty.call(items, key)) {
        var item = items[key];
        if (item && !item.deleted) {
          results[key] = clone(item);          
        }
      }
    }

    cb(results);
  }

  store.init = function(allData, cb) {
    cb = cb || noop;
    this.allData = allData;
    this.init_called = true;
    cb();
  }

  store.delete = function(kind, key, version, cb) {
    cb = cb || noop;
<<<<<<< HEAD
    var items = this.allData[kind.namespace];
    if (!items) {
      items = {};
      this.allData[kind] = items;
    }
    var deletedItem = { version: version, deleted: true };
    if (Object.hasOwnProperty.call(items, key)) {
      var old = items[key];
      if (!old || old.version < version) {
        items[key] = deletedItem;
      } 
    } else {
      items[key] = deletedItem;
=======
    var deletedItem = { version: version, deleted: true };
    if (this.flags.hasOwnProperty(key)) {
      var old = this.flags[key];
      if (old && old.version < version) {
        this.flags[key] = deletedItem;
      } 
    } else {
      this.flags[key] = deletedItem;
>>>>>>> cbddd6cb
    }

    cb();
  }

  store.upsert = function(kind, item, cb) {
    cb = cb || noop;
    var key = item.key;
    var items = this.allData[kind.namespace];
    if (!items) {
      items = {};
      this.allData[kind] = items;
    }

    if (Object.hasOwnProperty.call(items, key)) {
      var old = items[key];
      if (old && old.version < item.version) {
        items[key] = item;
      }
    } else {
      items[key] = item;
    }

    cb();
  }

  store.initialized = function(cb) {
<<<<<<< HEAD
    cb = cb || noop;
=======
>>>>>>> cbddd6cb
    cb(this.init_called === true);
  }

  store.close = function() {
    // Close on the in-memory store is a no-op
  }

  return store;
}

// Deep clone an object. Does not preserve any
// functions on the object
function clone(obj) {
  return JSON.parse(JSON.stringify(obj));
}

module.exports = InMemoryFeatureStore;<|MERGE_RESOLUTION|>--- conflicted
+++ resolved
@@ -49,7 +49,6 @@
 
   store.delete = function(kind, key, version, cb) {
     cb = cb || noop;
-<<<<<<< HEAD
     var items = this.allData[kind.namespace];
     if (!items) {
       items = {};
@@ -63,16 +62,6 @@
       } 
     } else {
       items[key] = deletedItem;
-=======
-    var deletedItem = { version: version, deleted: true };
-    if (this.flags.hasOwnProperty(key)) {
-      var old = this.flags[key];
-      if (old && old.version < version) {
-        this.flags[key] = deletedItem;
-      } 
-    } else {
-      this.flags[key] = deletedItem;
->>>>>>> cbddd6cb
     }
 
     cb();
@@ -100,10 +89,6 @@
   }
 
   store.initialized = function(cb) {
-<<<<<<< HEAD
-    cb = cb || noop;
-=======
->>>>>>> cbddd6cb
     cb(this.init_called === true);
   }
 
